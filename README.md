--- conflicted
+++ resolved
@@ -175,16 +175,11 @@
 * `pixel_radius`: radius in pixels which will be used to define the neighbors of each cell, for the example data 50 pixels (~20 microns) is used
 
 Optional variables are:
-<<<<<<< HEAD
 * `compartment_key`: column name in .obs which contains cell assignments to various region types in the image, will be 'compartment' if cells were assigned using the preprocessing step
 * `compartment_area_key`: column name in .obs which stores the compartment areas, will be 'compartment_area' if cells were assigned using the preprocessing step
-=======
-* `compartment_key`: column name in .obs which contains cell assignments to various region types in the image
-* `compartment_area_key`: column name in .obs which stores the compartment areas
 * `specified_ratios_cluster_key `: the cluster level you wish to compute specific cell ratios for, in the example below: `'cell_cluster'`
   * ratios are already calculated across all pairwise combinations of your most broad cell cluster, this is an optional additional ratio specification
 * `specified_ratios`: a list of cell type pairs to compute ratios for, all specified cell types must belong to the `specified_ratios_cluster_key` classification, see below for an example
->>>>>>> d2dba4b2
 * `per_cell_stats`: list of specifications so SpaceCat can pull additional features from the cell table, there are 3 required inputs for each cell stat list:
   * 1: the category name you would like to give the set of features, in the example below: `'morphology'`
   * 2: the cell cluster level to calculate this statistic at, in the example below: `'cell_cluster'`
